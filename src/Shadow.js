--- conflicted
+++ resolved
@@ -17,7 +17,7 @@
     connectedCallback,
     disconnectedCallback,
     Shadow.parseAttribute,
-    Shadow.getMode,
+    getMode,
     mode,
     namespace,
     hasShadowRoot,
@@ -25,11 +25,6 @@
     cssSelector,
     css,
     _css,
-    setCss,
-    Shadow.cssHostFallback,
-    Shadow.cssNamespaceToVarFunc,
-    Shadow.cssNamespaceToVarDec,
-    Shadow.cssNamespaceToVar,
     html
   }
  * @return {CustomElementConstructor | *}
@@ -52,7 +47,7 @@
      *
      * @type {mode}
      */
-    this.mode = Shadow.getMode(typeof options.mode === 'string' ? options.mode : this.getAttribute('mode'))
+    this.mode = this.getMode(typeof options.mode === 'string' ? options.mode : this.getAttribute('mode'))
     if (this.hasShadowRoot) {
       // @ts-ignore
       const shadowRoot = this.attachShadow({ mode: this.mode })
@@ -101,11 +96,10 @@
   /**
    * returns a mode from a string and falls back to 'open'
    *
-   * @static
    * @param {string | null} mode
    * @return {mode}
    */
-  static getMode (mode) {
+  getMode (mode) {
     return mode === 'closed' || mode === 'open' || mode === 'false' ? mode : 'open'
   }
 
@@ -155,18 +149,6 @@
    * @param {string} style
    */
   set css (style) {
-    this.setCss(style)
-  }
-
-  /**
-   * setCss is an alternative to the this.css setter and returns a Promise with the string once done
-   *
-   * @param {string} style
-   * @param {string} [cssSelector = this.cssSelector]
-   * @param {string} [namespace = this.namespace]
-   * @return {string}
-   */
-  setCss (style, cssSelector = this.cssSelector, namespace = this.namespace) {
     if (!this._css) {
       /** @type {HTMLStyleElement} */
       this._css = document.createElement('style')
@@ -175,89 +157,23 @@
       this.root.appendChild(this._css)
     }
     if (!style) {
-      return this._css.textContent = ''
+      this._css.textContent = ''
     } else {
-<<<<<<< HEAD
-      if (!this.hasShadowRoot) style = Shadow.cssHostFallback(style, cssSelector)
-      if (namespace) {
-        if (style.includes('---')) console.error('this.css has illegal dash characters at:', this)
-        if (this.hasAttribute('namespace-fallback')) {
-          style = Shadow.cssNamespaceToVarFunc(style, namespace)
-          style = Shadow.cssNamespaceToVarDec(style, namespace)
-        } else {
-          style = Shadow.cssNamespaceToVar(style, namespace)
-        }
-=======
       if (!this.hasShadowRoot) {
         style = style.replace(/:host\s{0,5}\((.*?)\)/g, `${this.cssSelector}$1 `) // remove :host([...]) selector brackets
         style = style.replace(/:host\s{0,5}/g, `${this.cssSelector} `)
       }
       if (this.namespace) {
-        if (style.includes('---')) console.error('this.css has illegal dash characters at:', this)
-        if (this.hasAttribute('namespace-fallback')) style = style.replace(/var\(--([^),\s]*)([^)]*)/g, 'var(--$1, var(==$1$2)') // only the namespace of the first statements variable is going to fallback
-        style = style.replace(/--/g, `--${this.namespace}`)
-        if (this.hasAttribute('namespace-fallback')) style = style.replace(/==/g, '--')
->>>>>>> f5ae1968
+        if (this.hasAttribute('namespace-fallback')) {
+          // only namespace the first statement variable and make it fallback
+          style = style.replace(/:[\s]*var\(--([^),\s]*)([^)]*)/g, `: var(--${this.namespace}$1, var(--$1$2)`)
+          style = style.replace(/([^(]{1})--([^;]*)/g, `$1--${this.namespace}$2;--$2`)
+        } else {
+          style = style.replace(/--/g, `--${this.namespace}`)
+        }
       }
-      return this._css.textContent += style
-    }
-  }
-
-  /**
-   * namespace and fallback for variable consumptions
-   * NOTE: this function has two simple regex which are likely faster in the main dom threat
-   *
-   * @static
-   * @param {string} style
-   * @param {string} cssSelector
-   * @return {string}
-   */
-  static cssHostFallback(style, cssSelector) {
-    style = style.replace(/:host\s{0,5}\((.*?)\)/g, `${cssSelector}$1 `) // remove :host([...]) selector brackets
-    return style.replace(/:host\s{0,5}/g, `${cssSelector} `) // replace :host with cssSelector
-  }
-
-  /**
-   * namespace and fallback for variable consumptions
-   * NOTE: this function has a lot of recursive calls and would be nearly DOUBLE as fast within a webworker (tested)
-   * BUT: It produces a flickering (build up) on pictures within a component eg. Wrapper.js and for that is skipped at this stage
-   *
-   * @static
-   * @param {string} style
-   * @param {string} namespace
-   * @return {string}
-   */
-  static cssNamespaceToVarFunc(style, namespace) {
-    return style.replace(/var\(--([^,\)]*)([^;]*)/g, (match, p1, p2) => {
-      if (!p2) console.error('this.css cssNamespaceToVarFunc found corrupt css at:', this)
-      return `var(--${namespace}${p1},var(--${p1}${p2 ? this.cssNamespaceToVarFunc(p2, namespace).replace(/([^\)]*)(.*?)$/, '$1)$2') : '));'}`
-    })
-  }
-
-  /**
-   * namespace and fallback for variable declarations
-   * NOTE: this function has a simple regex which is couple ms 5-10% faster in the main dom threat (tested)
-   *
-   * @static
-   * @param {string} style
-   * @param {string} namespace
-   * @return {string}
-   */
-  static cssNamespaceToVarDec(style, namespace) {
-    return style.replace(/([^(])--([^;]*)/g, `$1--${namespace}$2;--$2`)
-  }
-
-  /**
-   * namespace for variable declarations and consumptions
-   * NOTE: this function has a simple regex which is likely faster in the main dom threat
-   *
-   * @static
-   * @param {string} style
-   * @param {string} namespace
-   * @return {string}
-   */
-  static cssNamespaceToVar(style, namespace) {
-    return style.replace(/--/g, `--${namespace}`)
+      this._css.textContent += style
+    }
   }
 
   /**
